--- conflicted
+++ resolved
@@ -8,10 +8,6 @@
 	"text/template"
 
 	"github.com/packethost/rover/db"
-<<<<<<< HEAD
-=======
-	//exec "github.com/packethost/rover/executor"
->>>>>>> 873449f3
 	"github.com/packethost/rover/metrics"
 	"github.com/packethost/rover/protos/workflow"
 	"github.com/pkg/errors"
@@ -57,7 +53,6 @@
 		if err != nil {
 			return err
 		}
-
 		return nil
 	}
 
@@ -65,14 +60,6 @@
 	timer := prometheus.NewTimer(metrics.CacheDuration.With(labels))
 	defer timer.ObserveDuration()
 
-<<<<<<< HEAD
-=======
-	//err := exec.LoadWorkflow(id.String(), data)
-	//if err != nil {
-	//	return &workflow.CreateResponse{}, err
-	//}
-
->>>>>>> 873449f3
 	logger.Info(msg)
 	err := fn()
 	logger.Info("done " + msg)
